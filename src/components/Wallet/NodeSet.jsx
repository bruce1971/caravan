--- conflicted
+++ resolved
@@ -88,11 +88,7 @@
                   >Balance</TableSortLabel>
 
                 </TableCell>
-<<<<<<< HEAD
-                <TableCell width={82}>
-=======
                 <TableCell width={98}>
->>>>>>> ca663176
                   <TableSortLabel
                     active={orderBy === "time"}
                     direction={orderDir}
