import React from 'react';
import PropTypes from 'prop-types';
import { connect } from 'react-redux';
import { map } from 'lodash';
import BigNumber from 'bignumber.js';
import { fetchFeeEstimate } from '../../blockchain';
import {
  bitcoinsToSatoshis,
  satoshisToBitcoins,
} from 'unchained-bitcoin';

// Actions
import {
  addOutput,
  setOutputAmount,
  setOutputAddress,
  setFeeRate,
  setFee,
  finalizeOutputs,
  resetOutputs,
  setChangeOutputIndex,
} from '../../actions/transactionActions';

// Components
import {
  Card, CardHeader, CardContent,
  Grid, Button, Tooltip, TextField,
  Box, IconButton, InputAdornment,
} from "@material-ui/core";
import {Speed} from "@material-ui/icons";
import OutputEntry from './OutputEntry';

class OutputsForm extends React.Component {

  titleRef = React.createRef();

  static propTypes = {
    network: PropTypes.string.isRequired,
    client: PropTypes.object.isRequired,
    inputsTotalSats: PropTypes.object.isRequired,
    outputs: PropTypes.arrayOf(PropTypes.shape({})).isRequired,
    fee: PropTypes.string.isRequired,
    feeRate: PropTypes.string.isRequired,
    finalizedOutputs: PropTypes.bool.isRequired,
    signatureImporters: PropTypes.shape({}).isRequired,
    setFeeRate: PropTypes.func.isRequired,
    setFee: PropTypes.func.isRequired,
    addOutput: PropTypes.func.isRequired,
    setOutputAmount: PropTypes.func.isRequired,
    resetOutputs: PropTypes.func.isRequired,
    finalizeOutputs: PropTypes.func.isRequired,
    feeRateError: PropTypes.string.isRequired,
    feeError: PropTypes.string.isRequired,
    balanceError: PropTypes.string.isRequired,
  };

  state = {
    feeRateFetchError: '',
  };

  componentDidMount = () => {
    this.initialOutputState();
    this.scrollToTitle();
  }

  componentDidUpdate = () => {
    this.scrollToTitle();
  }

  scrollToTitle = () => {
    const { signatureImporters } = this.props;
    const finalizedCount = Object.keys(signatureImporters).reduce((o, k) => o + (signatureImporters[k].finalized), 0);
    if(finalizedCount === 0) this.titleRef.current.scrollIntoView({ behavior: 'smooth' });
  }

  async initialOutputState() {
<<<<<<< HEAD
    const { inputs, outputs, inputsTotalSats, fee, setOutputAmount, isWallet,
=======
    const { inputs, outputs, isWallet,
>>>>>>> c208ac35
      change, setChangeOutputIndex, addOutput, setOutputAddress, changeOutputIndex } = this.props;
    await this.getFeeEstimate();
    const feeSats = bitcoinsToSatoshis(new BigNumber(fee));
    const outputAmount = satoshisToBitcoins(inputsTotalSats.minus(feeSats));
    // onliy initialize once so we don't lose state
    if (inputs.length && outputs[0].amount === '') setOutputAmount(1, outputAmount.toFixed(8));

    if (isWallet && changeOutputIndex === 0) {
      addOutput();
      setOutputAddress(2, change.nextNode.multisig.address)
      setChangeOutputIndex(2);
      setOutputAmount(2, BigNumber(0).toFixed(8));
    }
  }

  render() {
    const {feeRate, fee, finalizedOutputs, feeRateError, feeError, balanceError} = this.props;
    const {feeRateFetchError} = this.state;
    return (
      <Card>
        <CardHeader ref={this.titleRef} title="Define Outputs"/>
        <CardContent>
            <Box>
              <Grid>
              {this.renderOutputs()}
              </Grid>

              <Grid item container spacing={1}>

                <Grid item xs={4}>
                    <Button
                      variant="contained"
                      disabled={finalizedOutputs}
                      onClick={this.handleAddOutput}
                    >
                      Add output
                    </Button>
                </Grid>

                <Grid item xs={3}>
                  <TextField
                    fullWidth
                    label="Fee Rate (Sats/byte)"
                    value={feeRate}
                    placeholder="Sats/byte"
                    name="fee_rate"
                    disabled={finalizedOutputs}
                    onChange={this.handleFeeRateChange}
                    error={this.hasFeeRateError()}
                    helperText={feeRateFetchError || feeRateError}
                    /* type="number" */
                    InputProps={{
                      /* min: "0", */
                      /* max: "1000", */
                      /* step: "any", */
                      endAdornment: <InputAdornment position="end">
                                      <Tooltip placement='top' title='Estimate best rate'>
                                        <small>
                                          <IconButton onClick={this.getFeeEstimate}  disabled={finalizedOutputs}>
                                            <Speed />
                                          </IconButton>
                                        </small>
                                      </Tooltip>
                                    </InputAdornment>,
                    }}
                  />
                </Grid>


                <Grid item xs={3}>
                  <TextField
                    fullWidth
                    label="Estimated Fees (BTC)"
                    placeholder="BTC"
                    name="fee_total"
                    disabled={finalizedOutputs}
                    value={fee}
                    onChange={this.handleFeeChange}
                    error={this.hasFeeError()}
                    helperText={feeError}
                    /* type="number" */
                    /* InputProps={{ */
                    /*   min: "0.00000001", */
                    /*   max: "0.025", */
                    /*   step: "0.00000001", */
                    /* }} */
                  />
                </Grid>

                <Grid item xs={2}/>

              </Grid>

              <Grid item container spacing={1}>
                <Grid item xs={4}/>
                <Grid item xs={3}>
                  <TextField
                    fullWidth
                    label="Inputs Total"
                    readOnly={true}
                    value={this.inputsTotal().toString()}
                    disabled={finalizedOutputs}
                    InputProps={{
                      readOnly: true,
                    }}
                  />
                </Grid>
                <Grid item xs={3}>
                  <TextField
                    fullWidth
                    label="Outputs & Fee Total"
                    value={this.outputsAndFeeTotal().toString()}
                    error={this.hasBalanceError()}
                    disabled={finalizedOutputs}
                    helperText={balanceError}
                    InputProps={{
                      readOnly: true,
                    }}
                  />
                </Grid>
                <Grid item xs={2}/>
              </Grid>

              <Grid item>

                <Grid container spacing={3}>

                  <Grid item>
                    <Button
                      variant="contained"
                      color="primary"
                      disabled={this.gatherSignaturesDisabled()}
                      onClick={this.handleFinalize}
                    >
                      Gather Signatures
                    </Button>
                  </Grid>

                  <Grid item>
                    <Button
                      variant="contained"
                      color="secondary"
                      disabled={finalizedOutputs}
                      onClick={this.handleReset}
                    >
                      Reset Outputs
                    </Button>
                  </Grid>

                </Grid>

              </Grid>

            </Box>



        </CardContent>
      </Card>
    );
  }

  renderOutputs = () => {
    const { outputs, changeOutputIndex } = this.props;
    return map(outputs).map((output, i) => (
      <Box display={changeOutputIndex === i+1 ? 'none' : 'block'}>
        <Grid container key={i}>
          <OutputEntry number={i+1} />
        </Grid>
      </Box>
    ));
  }

  inputsTotal = () => {
    const {inputsTotalSats} = this.props;
    return satoshisToBitcoins(inputsTotalSats);
  }

  outputsAndFeeTotal = () => {
    const {outputs, fee, inputs} = this.props;
    if (!inputs.length) return '';
    return outputs
      .map((output) => new BigNumber(output.amount || 0))
      .reduce(
        (accumulator, currentValue) => accumulator.plus(currentValue),
        new BigNumber(0))
      .plus(new BigNumber(fee));
  }

  hasFeeRateFetchError = () => {
    const {feeRateFetchError} = this.state;
    return feeRateFetchError !== '';
  }

  hasFeeRateError = () => {
    const {feeRateError} = this.props;
    return feeRateError !== '';
  }

  hasFeeError = () => {
    const {feeError} = this.props;
    return feeError !== '';
  }

  hasBalanceError = () => {
    const {balanceError} = this.props;
    return balanceError !== '';
  }

  hasError = () => {
    return (
      this.hasFeeRateFetchError()
        || this.hasFeeRateError()
        || this.hasFeeError()
        || this.hasBalanceError()
    );
  }

  handleAddOutput = () => {
    const {addOutput} = this.props;
    addOutput();
  };

  handleFeeRateChange = (event) => {
    const {setFeeRate, inputs} = this.props;
    if (inputs.length) setFeeRate(event.target.value);
  }

  handleFeeChange = (event) => {
    const {setFee} = this.props;
    setFee(event.target.value);
  }

  handleFinalize = () => {
    const { finalizeOutputs } = this.props;
    finalizeOutputs(true);
  };

  handleReset = () => {
    const { resetOutputs } = this.props;
    resetOutputs();
    this.initialOutputState();
  }

  getFeeEstimate = async () => {
    const {client, network, setFeeRate} = this.props;
    let newFeeRate = 1;
    let feeRateFetchError = '';
    try {
      newFeeRate = await fetchFeeEstimate(network, client);
    } catch (e){
      console.error(e);
      feeRateFetchError = 'There was an error fetching the fee rate.';
    } finally {
      setFeeRate(newFeeRate.toString());
      this.setState({feeRateFetchError});
    }
  }

  gatherSignaturesDisabled = () => {
    const {finalizedOutputs, outputs, inputs} = this.props;
    if (inputs.length === 0) return true;
    if (finalizedOutputs || this.hasError()) { return true; }
    for (var i=0; i < outputs.length; i++) {
      const output = outputs[i];
      if (output.address === '' || output.amount === '' || output.addressError !== '' || output.amountError !== '') {
        return true;
      }
    }
    return false;
  }

}

function mapStateToProps(state) {
  return {
    ...{
      network: state.settings.network,
      client: state.client,
      },
    ...state.spend.transaction,
    ...state.client,
    signatureImporters: state.spend.signatureImporters,
    change: state.wallet.change
  };
}

const mapDispatchToProps = {
  addOutput,
  setOutputAmount,
  setFeeRate,
  setFee,
  finalizeOutputs,
  resetOutputs,
  setChangeOutputIndex,
  setOutputAddress,
};

export default connect(mapStateToProps, mapDispatchToProps)(OutputsForm);<|MERGE_RESOLUTION|>--- conflicted
+++ resolved
@@ -74,13 +74,10 @@
   }
 
   async initialOutputState() {
-<<<<<<< HEAD
-    const { inputs, outputs, inputsTotalSats, fee, setOutputAmount, isWallet,
-=======
     const { inputs, outputs, isWallet,
->>>>>>> c208ac35
       change, setChangeOutputIndex, addOutput, setOutputAddress, changeOutputIndex } = this.props;
     await this.getFeeEstimate();
+    const {inputsTotalSats, fee, setOutputAmount} = this.props;
     const feeSats = bitcoinsToSatoshis(new BigNumber(fee));
     const outputAmount = satoshisToBitcoins(inputsTotalSats.minus(feeSats));
     // onliy initialize once so we don't lose state
